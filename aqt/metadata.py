--- conflicted
+++ resolved
@@ -633,13 +633,8 @@
             predicate=predicate if predicate else MetadataFactory._has_nonempty_downloads,
         )
 
-<<<<<<< HEAD
-    def get_modules_architectures_for_version(self, version: Version) -> Tuple[List[str], List[str]]:
-        """Returns [list of modules, list of architectures]"""
-=======
     def fetch_modules(self, version: Version, arch: str) -> List[str]:
         """Returns list of modules"""
->>>>>>> 08f430da
         self.validate_extension(version)
         qt_ver_str = self._get_qt_version_str(version)
         # Example: re.compile(r"^(preview\.)?qt\.(qt5\.)?590\.(.+)$")
@@ -658,37 +653,12 @@
                 module = module[len("addons.") :]
             return module, arch
 
-<<<<<<< HEAD
-        modules = self._fetch_module_metadata(self.archive_id.to_folder(qt_ver_str))
-
-        def naive_modules_arches(
-            names: Iterable[str],
-        ) -> Tuple[List[str], List[str]]:
-            modules_and_arches, _modules, arches = set(), set(), set()
-            for name in names:
-                # First term could be a module name or an architecture
-                first_term, arch = to_module_arch(name)
-                if first_term:
-                    modules_and_arches.add(first_term)
-                if arch:
-                    arches.add(arch)
-            for first_term in modules_and_arches:
-                if first_term not in arches:
-                    _modules.add(first_term)
-            return (
-                sorted(_modules),
-                sorted(arches),
-            )
-
-        return naive_modules_arches(modules.keys())
-=======
         modules = set()
         for name in modules_meta.keys():
             module, _arch = to_module_arch(name)
             if _arch == arch:
                 modules.add(module)
         return sorted(modules)
->>>>>>> 08f430da
 
     def fetch_archives(self, version: Version, arch: str, modules: List[str]) -> List[str]:
         qt_version_str = self._get_qt_version_str(version)
@@ -750,16 +720,13 @@
         )
     elif meta.request_type in ("architectures", "modules", "extensions"):
         msg.append(f"Please use '{base_cmd}' to show versions of Qt available.")
-<<<<<<< HEAD
+        if meta.request_type == "modules":
+            msg.append(f"Please use '{base_cmd} --arch <QT_VERSION>' to list valid architectures.")
     elif meta.request_type == "archives for modules":
         msg.extend([versions_msg, arches_msg, f"Please use '{base_cmd} --modules <QT_VERSION>' to show modules available."])
     elif meta.request_type == "archives for qt":
         msg.extend([versions_msg, arches_msg])
-=======
-        if meta.request_type == "modules":
-            msg.append(f"Please use '{base_cmd} --arch <QT_VERSION>' to list valid architectures.")
-
->>>>>>> 08f430da
+
     return msg
 
 
