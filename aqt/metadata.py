#!/usr/bin/env python
#
# Copyright (C) 2021 David Dalcino
#
# Permission is hereby granted, free of charge, to any person obtaining a copy of
# this software and associated documentation files (the "Software"), to deal in
# the Software without restriction, including without limitation the rights to
# use, copy, modify, merge, publish, distribute, sublicense, and/or sell copies of
# the Software, and to permit persons to whom the Software is furnished to do so,
# subject to the following conditions:
#
# The above copyright notice and this permission notice shall be included in all
# copies or substantial portions of the Software.
#
# THE SOFTWARE IS PROVIDED "AS IS", WITHOUT WARRANTY OF ANY KIND, EXPRESS OR
# IMPLIED, INCLUDING BUT NOT LIMITED TO THE WARRANTIES OF MERCHANTABILITY, FITNESS
# FOR A PARTICULAR PURPOSE AND NONINFRINGEMENT. IN NO EVENT SHALL THE AUTHORS OR
# COPYRIGHT HOLDERS BE LIABLE FOR ANY CLAIM, DAMAGES OR OTHER LIABILITY, WHETHER
# IN AN ACTION OF CONTRACT, TORT OR OTHERWISE, ARISING FROM, OUT OF OR IN
# CONNECTION WITH THE SOFTWARE OR THE USE OR OTHER DEALINGS IN THE SOFTWARE.
import itertools
import operator
import posixpath
import re
import secrets as random
import shutil
from abc import ABC, abstractmethod
from functools import reduce
from logging import getLogger
from pathlib import Path
from typing import Callable, Dict, Generator, Iterable, Iterator, List, NamedTuple, Optional, Set, Tuple, Union, cast
from urllib.parse import ParseResult, urlparse
from xml.etree.ElementTree import Element

import bs4
from semantic_version import SimpleSpec as SemanticSimpleSpec
from semantic_version import Version as SemanticVersion
from texttable import Texttable

from aqt.exceptions import (
    ArchiveConnectionError,
    ArchiveDownloadError,
    ArchiveListError,
    ChecksumDownloadFailure,
    CliInputError,
    EmptyMetadata,
)
from aqt.helper import Settings, get_hash, getUrl, xml_to_modules


class SimpleSpec(SemanticSimpleSpec):
    pass

    @staticmethod
    def usage() -> str:
        return (
            "See documentation at: "
            "https://python-semanticversion.readthedocs.io/en/latest/reference.html#semantic_version.SimpleSpec\n"
            "Examples:\n"
            '* "*": matches everything\n'
            '* "5": matches every version with major=5\n'
            '* "5.6": matches every version beginning with 5.6\n'
            '* "5.*.3": matches versions with major=5 and patch=3'
        )


class Version(SemanticVersion):
    """Override semantic_version.Version class
    to accept Qt versions and tools versions
    If the version ends in `-preview`, the version is treated as a preview release.
    """

    def __init__(
        self,
        version_string=None,
        major=None,
        minor=None,
        patch=None,
        prerelease=None,
        build=None,
        partial=False,
    ):
        if version_string is None:
            super(Version, self).__init__(
                version_string=None,
                major=major,
                minor=minor,
                patch=patch,
                prerelease=prerelease,
                build=build,
                partial=partial,
            )
            return
        # test qt versions
        match = re.match(r"^(\d+)\.(\d+)(\.(\d+)|-preview)$", version_string)
        if not match:
            # bad input
            raise ValueError("Invalid version string: '{}'".format(version_string))
        major, minor, end, patch = match.groups()
        is_preview = end == "-preview"
        super(Version, self).__init__(
            major=int(major),
            minor=int(minor),
            patch=int(patch) if patch else 0,
            prerelease=("preview",) if is_preview else None,
        )

    def __str__(self):
        if self.prerelease:
            return "{}.{}-preview".format(self.major, self.minor)
        return super(Version, self).__str__()

    @classmethod
    def permissive(cls, version_string: str):
        """Converts a version string with dots (5.X.Y, etc) into a semantic version.
        If the version omits either the patch or minor versions, they will be filled in with zeros,
        and the remaining version string becomes part of the prerelease component.
        If the version cannot be converted to a Version, a ValueError is raised.

        This is intended to be used on Version tags in an Updates.xml file.

        '1.33.1-202102101246' => Version('1.33.1-202102101246')
        '1.33-202102101246' => Version('1.33.0-202102101246')    # tools_conan
        '2020-05-19-1' => Version('2020.0.0-05-19-1')            # tools_vcredist
        """

        match = re.match(r"^(\d+)(\.(\d+)(\.(\d+))?)?(-(.+))?$", version_string)
        if not match:
            raise ValueError("Invalid version string: '{}'".format(version_string))
        major, dot_minor, minor, dot_patch, patch, hyphen_build, build = match.groups()
        return cls(
            major=int(major),
            minor=int(minor) if minor else 0,
            patch=int(patch) if patch else 0,
            build=(build,) if build else None,
        )


class Versions:
    def __init__(
        self,
        versions: Union[None, Version, Iterable[Tuple[int, Iterable[Version]]]],
    ):
        if versions is None:
            self.versions: List[List[Version]] = list()
        elif isinstance(versions, Version):
            self.versions = [[versions]]
        else:
            self.versions = [list(versions_iterator) for _, versions_iterator in versions]

    def __str__(self) -> str:
        return str(self.versions)

    def __format__(self, format_spec) -> str:
        if format_spec == "":
            return "\n".join(" ".join(str(version) for version in minor_list) for minor_list in self.versions)
        elif format_spec == "s":
            return str(self.versions)
        else:
            raise TypeError("Unsupported format.")

    def __bool__(self):
        return len(self.versions) > 0 and len(self.versions[0]) > 0

    def latest(self) -> Optional[Version]:
        if not self:
            return None
        return self.versions[-1][-1]

    def __iter__(self) -> Generator[List[Version], None, None]:
        for item in self.versions:
            yield item

    def flattened(self) -> List[Version]:
        """Return a flattened list of all versions"""
        return [version for row in self for version in row]


def get_semantic_version(qt_ver: str, is_preview: bool) -> Optional[Version]:
    """Converts a Qt version string (596, 512, 5132, etc) into a semantic version.
    This makes a lot of assumptions based on established patterns:
    If is_preview is True, the number is interpreted as ver[0].ver[1:], with no patch.
    If the version is 3 digits, then major, minor, and patch each get 1 digit.
    If the version is 4 or more digits, then major gets 1 digit, minor gets 2 digits
    and patch gets all the rest.
    As of May 2021, the version strings at https://download.qt.io/online/qtsdkrepository
    conform to this pattern; they are not guaranteed to do so in the future.
    As of December 2024, it can handle version strings like 6_7_3 as well.
    """
    if not qt_ver:
        return None

    # Handle versions with underscores (new format)
    if "_" in qt_ver:
        parts = qt_ver.split("_")
        if not (2 <= len(parts) <= 3):
            return None

<<<<<<< HEAD
        version_parts = [int(p) for p in parts]
=======
        try:
            version_parts = [int(p) for p in parts]
        except ValueError:
            return None

>>>>>>> fdfc73ef
        major, minor = version_parts[:2]
        patch = version_parts[2] if len(version_parts) > 2 else 0

        if is_preview:
            minor_patch_combined = int(f"{minor}{patch}") if patch > 0 else minor
            return Version(
                major=major,
                minor=minor_patch_combined,
                patch=0,
                prerelease=("preview",),
            )

        return Version(
            major=major,
            minor=minor,
            patch=patch,
        )

    # Handle traditional format (continuous digits)
    if not qt_ver.isdigit():
        return None

    if is_preview:
        return Version(
            major=int(qt_ver[0]),
            minor=int(qt_ver[1:]),
            patch=0,
            prerelease=("preview",),
        )
    elif len(qt_ver) >= 4:
        return Version(major=int(qt_ver[0]), minor=int(qt_ver[1:3]), patch=int(qt_ver[3:]))
    elif len(qt_ver) == 3:
        return Version(major=int(qt_ver[0]), minor=int(qt_ver[1]), patch=int(qt_ver[2]))
    elif len(qt_ver) == 2:
        return Version(major=int(qt_ver[0]), minor=int(qt_ver[1]), patch=0)

    raise ValueError("Invalid version string '{}'".format(qt_ver))


class ArchiveId:
    CATEGORIES = ("tools", "qt")
    HOSTS = ("windows", "windows_arm64", "mac", "linux", "linux_arm64", "all_os")
    TARGETS_FOR_HOST = {
        "windows": ["android", "desktop", "winrt"],
        "windows_arm64": ["desktop"],
        "mac": ["android", "desktop", "ios"],
        "linux": ["android", "desktop"],
        "linux_arm64": ["desktop"],
<<<<<<< HEAD
        "all_os": ["qt", "wasm"],
=======
        "all_os": ["wasm", "qt"],
>>>>>>> fdfc73ef
    }
    EXTENSIONS_REQUIRED_ANDROID_QT6 = {"x86_64", "x86", "armv7", "arm64_v8a"}
    ALL_EXTENSIONS = {
        "",
        "wasm",
        "src_doc_examples",
        *EXTENSIONS_REQUIRED_ANDROID_QT6,
    }

    def __init__(self, category: str, host: str, target: str):
        if category not in ArchiveId.CATEGORIES:
            raise ValueError("Category '{}' is invalid".format(category))
        if host not in ArchiveId.HOSTS:
            raise ValueError("Host '{}' is invalid".format(host))
        if target not in ArchiveId.TARGETS_FOR_HOST[host]:
            raise ValueError("Target '{}' is invalid".format(target))
        self.category: str = category
        self.host: str = host
        self.target: str = target

    def is_preview(self) -> bool:
        return False

    def is_qt(self) -> bool:
        return self.category == "qt"

    def is_tools(self) -> bool:
        return self.category == "tools"

    def to_os_arch(self) -> str:
        if self.host == "all_os":
            return "all_os"
        return "{os}{arch}".format(
            os=self.host,
            arch=(
                "_x86"
                if self.host == "windows"
                else ("" if self.host in ("linux_arm64", "all_os", "windows_arm64") else "_x64")
            ),
        )

    def to_extension_folder(self, module, version, arch) -> str:
        extarch = arch
        if self.host == "windows":
            extarch = arch.replace("win64_", "", 1)
        elif self.host == "linux":
            extarch = "x86_64"
        elif self.host == "linux_arm64":
            extarch = "arm64"

        return "online/qtsdkrepository/{osarch}/extensions/{ext}/{ver}/{extarch}/".format(
            osarch=self.to_os_arch(),
            ext=module,
            ver=version,
            extarch=extarch,
        )

    def to_extension_url(self) -> str:
        return "online/qtsdkrepository/{osarch}/extensions/".format(
            osarch=self.to_os_arch(),
        )

    def to_url(self) -> str:
        if self.target == "desktop" and self.host in ("wasm_singlethread", "wasm_multithread"):
            return "online/qtsdkrepository/all_os/wasm/"
        return "online/qtsdkrepository/{osarch}/{target}/".format(
            osarch=self.to_os_arch(),
            target=self.target,
        )

    def to_folder(self, version: Version, qt_version_no_dots: str, extension: Optional[str] = None) -> str:
        if version >= Version("6.8.0"):
            if self.target == "wasm":
                # Qt 6.8+ WASM uses a split folder structure
                folder = f"qt{version.major}_{qt_version_no_dots}"
                if extension:
                    folder = f"{folder}/{folder}_{extension}"
                return folder
            else:
                base = f"qt{version.major}_{qt_version_no_dots}"
                return f"{base}/{base}"
        elif version >= Version("6.5.0") and self.target == "wasm":
            # Qt 6.5-6.7 WASM uses direct wasm_[single|multi]thread folder
            if extension:
                return f"qt{version.major}_{qt_version_no_dots}_{extension}"
            return f"qt{version.major}_{qt_version_no_dots}"
        # Pre-6.8 structure for non-WASM or pre-6.5 structure
        return "{category}{major}_{ver}{ext}".format(
            category=self.category,
            major=qt_version_no_dots[0],
            ver=qt_version_no_dots,
            ext="_" + extension if extension else "",
        )

    def all_extensions(self, version: Version) -> List[str]:
        if self.target == "desktop" and QtRepoProperty.is_in_wasm_range(self.host, version):
            return ["", "wasm"]
        elif self.target == "wasm" and QtRepoProperty.is_in_wasm_threaded_range(version):
            return ["wasm_singlethread", "wasm_multithread"]
        elif self.target == "android" and version >= Version("6.0.0"):
            return list(ArchiveId.EXTENSIONS_REQUIRED_ANDROID_QT6)
        else:
            return [""]

    def __str__(self) -> str:
        return "{cat}/{host}/{target}".format(
            cat=self.category,
            host=self.host,
            target=self.target,
        )


class TableMetadata(ABC):
    """A data class that holds tool or module details. Can be pretty-printed as a table."""

    def __init__(self, table_data: Dict[str, Dict[str, str]]):
        self.table_data: Dict[str, Dict[str, str]] = table_data
        self.format_field_for_tty("Description")

    def format_field_for_tty(self, field: str):
        for key in self.table_data.keys():
            if field in self.table_data[key] and self.table_data[key][field]:
                self.table_data[key][field] = self.table_data[key][field].replace("<br>", "\n")

    std_keys_to_headings = {
        "ReleaseDate": "Release Date",
        "DisplayName": "Display Name",
        "CompressedSize": "Download Size",
        "UncompressedSize": "Installed Size",
    }

    @classmethod
    def map_key_to_heading(cls, key: str) -> str:
        return TableMetadata.std_keys_to_headings.get(key, key)

    @property
    @abstractmethod
    def short_heading_keys(self) -> Iterable[str]: ...

    @property
    @abstractmethod
    def long_heading_keys(self) -> Iterable[str]: ...

    @property
    @abstractmethod
    def name_heading(self) -> str: ...

    def __format__(self, format_spec: str) -> str:
        short = False
        if format_spec == "{:s}":
            return str(self)
        if format_spec == "":
            max_width: int = 0
        elif format_spec == "{:T}":
            short = True
            max_width = 0
        else:
            match = re.match(r"\{?:?(\d+)t\}?", format_spec)
            if match:
                g = match.groups()
                max_width = int(g[0])
            else:
                raise ValueError("Wrong format {}".format(format_spec))
        table = Texttable(max_width=max_width)
        table.set_deco(Texttable.HEADER)

        heading_keys = self.short_heading_keys if short else self.long_heading_keys
        heading = [self.name_heading, *[self.map_key_to_heading(key) for key in heading_keys]]
        table.header(heading)
        table.add_rows(self._rows(heading_keys), header=False)
        return cast(str, table.draw())

    def __bool__(self):
        return bool(self.table_data)

    def _rows(self, keys: Iterable[str]) -> List[List[str]]:
        return [[name, *[content[key] for key in keys]] for name, content in sorted(self.table_data.items())]


class ToolData(TableMetadata):
    """A data class hold tool details."""

    @property
    def short_heading_keys(self) -> Iterable[str]:
        return "Version", "ReleaseDate"

    @property
    def long_heading_keys(self) -> Iterable[str]:
        return "Version", "ReleaseDate", "DisplayName", "Description"

    @property
    def name_heading(self) -> str:
        return "Tool Variant Name"


class ModuleData(TableMetadata):
    """A data class hold module details."""

    @property
    def short_heading_keys(self) -> Iterable[str]:
        return ("DisplayName",)

    @property
    def long_heading_keys(self) -> Iterable[str]:
        return "DisplayName", "ReleaseDate", "CompressedSize", "UncompressedSize"

    @property
    def name_heading(self) -> str:
        return "Module Name"


class QtRepoProperty:
    """
    Describes properties of the Qt repository at https://download.qt.io/online/qtsdkrepository.
    Intended to help decouple the logic of aqt from specific properties of the Qt repository.
    """

    @staticmethod
    def dir_for_version(ver: Version) -> str:
        return "5.9" if ver == Version("5.9.0") else f"{ver.major}.{ver.minor}.{ver.patch}"

    @staticmethod
    def get_arch_dir_name(host: str, arch: str, version: Version) -> str:
        """
        Determines the architecture directory name based on host, architecture and version.
        Special handling is done for WASM, mingw, MSVC and various platform-specific cases.
        """
        # If host is all_os and we have a desktop arch (from autodesktop),
        # call ourselves again with the correct host based on arch prefix
        if host == "all_os":
            if arch.startswith("linux_"):
                return QtRepoProperty.get_arch_dir_name("linux", arch, version)
            elif arch.startswith("win"):
                return QtRepoProperty.get_arch_dir_name("windows", arch, version)
            elif arch == "clang_64":
                return QtRepoProperty.get_arch_dir_name("mac", arch, version)
            elif arch in ("wasm_singlethread", "wasm_multithread", "wasm_32"):
                return arch

        # Rest of the original method
        if arch.startswith("win64_mingw"):
            return arch[6:] + "_64"
        elif arch.startswith("win64_llvm"):
            return "llvm-" + arch[11:] + "_64"
        elif arch.startswith("win32_mingw"):
            return arch[6:] + "_32"
        elif arch.startswith("win"):
            m = re.match(r"win\d{2}_(?P<msvc>msvc\d{4})_(?P<winrt>winrt_x\d{2})", arch)
            if m:
                return f"{m.group('winrt')}_{m.group('msvc')}"
            elif arch.endswith("_cross_compiled"):
                return arch[6:-15]
            else:
                return arch[6:]
        elif host == "mac" and arch == "clang_64":
            return QtRepoProperty.default_mac_desktop_arch_dir(version)
        elif host == "linux" and arch in ("gcc_64", "linux_gcc_64"):
            return "gcc_64"
        elif host == "linux_arm64" and arch == "linux_gcc_arm64":
            return "gcc_arm64"
        else:
            return arch

    @staticmethod
    def default_linux_desktop_arch_dir() -> Tuple[str, str]:
        return ("gcc_64", "gcc_arm64")

    @staticmethod
    def default_win_msvc_desktop_arch_dir(_version: Version) -> str:
        if _version >= Version("6.8.0"):
            return "msvc2022_64"
        else:
            return "msvc2019_64"

    @staticmethod
    def default_mac_desktop_arch_dir(version: Version) -> str:
        return "macos" if version in SimpleSpec(">=6.1.2") else "clang_64"

    @staticmethod
    def extension_for_arch(architecture: str, is_version_ge_6: bool) -> str:
        if architecture == "wasm_32":
            return "wasm"
        elif architecture == "wasm_singlethread":
            return "wasm_singlethread"
        elif architecture == "wasm_multithread":
            return "wasm_multithread"
        elif architecture.startswith("android_") and is_version_ge_6:
            ext = architecture[len("android_") :]
            if ext in ArchiveId.EXTENSIONS_REQUIRED_ANDROID_QT6:
                return ext
        return ""

    @staticmethod
    def possible_extensions_for_arch(arch: str) -> List[str]:
        """Assumes no knowledge of the Qt version"""

        # ext_ge_6: the extension if the version is greater than or equal to 6.0.0
        # ext_lt_6: the extension if the version is less than 6.0.0
        ext_lt_6, ext_ge_6 = [QtRepoProperty.extension_for_arch(arch, is_ge_6) for is_ge_6 in (False, True)]
        if ext_lt_6 == ext_ge_6:
            return [ext_lt_6]
        return [ext_lt_6, ext_ge_6]

    # Architecture, as reported in Updates.xml
    MINGW_ARCH_PATTERN = re.compile(r"^win(?P<bits>\d+)_mingw(?P<version>\d+)?$")
    # Directory that corresponds to an architecture
    MINGW_DIR_PATTERN = re.compile(r"^mingw(?P<version>\d+)?_(?P<bits>\d+)$")

    @staticmethod
    def select_default_mingw(mingw_arches: List[str], is_dir: bool) -> Optional[str]:
        """
        Selects a default architecture from a non-empty list of mingw architectures, matching the pattern
        MetadataFactory.MINGW_ARCH_PATTERN. Meant to be called on a list of installed mingw architectures,
        or a list of architectures available for installation.
        """

        ArchBitsVer = Tuple[str, int, Optional[int]]
        pattern = QtRepoProperty.MINGW_DIR_PATTERN if is_dir else QtRepoProperty.MINGW_ARCH_PATTERN

        def mingw_arch_with_bits_and_version(arch: str) -> Optional[ArchBitsVer]:
            match = pattern.match(arch)
            if not match:
                return None
            bits = int(match.group("bits"))
            ver = None if not match.group("version") else int(match.group("version"))
            return arch, bits, ver

        def select_superior_arch(lhs: ArchBitsVer, rhs: ArchBitsVer) -> ArchBitsVer:
            _, l_bits, l_ver = lhs
            _, r_bits, r_ver = rhs
            if l_bits != r_bits:
                return lhs if l_bits > r_bits else rhs
            elif r_ver is None:
                return lhs
            elif l_ver is None:
                return rhs
            return lhs if l_ver > r_ver else rhs

        candidates: List[ArchBitsVer] = list(filter(None, map(mingw_arch_with_bits_and_version, mingw_arches)))
        if len(candidates) == 0:
            return None
        default_arch, _, _ = reduce(select_superior_arch, candidates)
        return default_arch

    @staticmethod
    def find_installed_desktop_qt_dir(host: str, base_path: Path, version: Version, is_msvc: bool = False) -> Optional[Path]:
        """
        Locates the default installed desktop qt directory, somewhere in base_path.
        """
        installed_qt_version_dir = base_path / QtRepoProperty.dir_for_version(version)
        if host == "mac":
            arch_path = installed_qt_version_dir / QtRepoProperty.default_mac_desktop_arch_dir(version)
            return arch_path if (arch_path / "bin/qmake").is_file() else None
        elif host == "linux":
            for arch_dir in QtRepoProperty.default_linux_desktop_arch_dir():
                arch_path = installed_qt_version_dir / arch_dir
                if (arch_path / "bin/qmake").is_file():
                    return arch_path
            return None
        elif host == "windows" and is_msvc:
            arch_path = installed_qt_version_dir / QtRepoProperty.default_win_msvc_desktop_arch_dir(version)
            return arch_path if (arch_path / "bin/qmake.exe").is_file() else None

        def contains_qmake_exe(arch_path: Path) -> bool:
            return (arch_path / "bin/qmake.exe").is_file()

        paths = [d for d in installed_qt_version_dir.glob("mingw*")]
        directories = list(filter(contains_qmake_exe, paths))
        arch_dirs = [d.name for d in directories]
        selected_dir = QtRepoProperty.select_default_mingw(arch_dirs, is_dir=True)
        return installed_qt_version_dir / selected_dir if selected_dir else None

    @staticmethod
    def is_in_wasm_range(host: str, version: Version) -> bool:
        if version >= Version("6.7.0"):
            return True
        return (
            version in SimpleSpec(">=6.2.0,<6.5.0")
            or (host == "linux" and version in SimpleSpec(">=5.13,<6"))
            or version in SimpleSpec(">=5.13.1,<6")
        )

    @staticmethod
    def is_in_wasm_threaded_range(version: Version) -> bool:
        return version in SimpleSpec(">=6.5.0")

    @staticmethod
    def known_extensions(version: Version) -> List[str]:
        if version >= Version("6.8.0"):
            return ["qtpdf", "qtwebengine"]
        return []


class MetadataFactory:
    """Retrieve metadata of Qt variations, versions, and descriptions from Qt site."""

    Metadata = Union[List[str], Versions, ToolData, ModuleData]
    Action = Callable[[], Metadata]
    SrcDocExamplesQuery = NamedTuple(
        "SrcDocExamplesQuery", [("cmd_type", str), ("version", Version), ("is_modules_query", bool)]
    )
    ModulesQuery = NamedTuple("ModulesQuery", [("version_str", str), ("arch", str)])

    def __init__(
        self,
        archive_id: ArchiveId,
        *,
        base_url: Optional[str] = None,
        spec: Optional[SimpleSpec] = None,
        is_latest_version: bool = False,
        modules_query: Optional[ModulesQuery] = None,
        architectures_ver: Optional[str] = None,
        archives_query: Optional[List[str]] = None,
        src_doc_examples_query: Optional[SrcDocExamplesQuery] = None,
        tool_name: Optional[str] = None,
        is_long_listing: bool = False,
    ):
        """
        Construct MetadataFactory.

        :param spec:                When set, the MetadataFactory will filter out all versions of
                                    Qt that don't fit this SimpleSpec.
        :param is_latest_version:   When True, the MetadataFactory will find all versions of Qt
                                    matching filters, and only print the most recent version
        :param modules_query:       [Version of Qt, architecture] for which to list modules
        :param architectures_ver:   Version of Qt for which to list architectures
        :param archives_query:      [Qt_Version, architecture, *module_names]: used to print list of archives
        :param tool_name:           Name of a tool, without architecture, ie "tools_qtcreator" or "tools_ifw"
        :param is_long_listing:     If true, long listing is used for tools output
        """
        self.logger = getLogger("aqt.metadata")
        self.archive_id = archive_id
        self.spec = spec
        self.base_url = base_url or Settings.baseurl

        if archive_id.is_tools():
            if tool_name is not None:
                if not tool_name.startswith("tools_") and tool_name != "sdktool":
                    _tool_name = f"tools_{tool_name}"
                else:
                    _tool_name = tool_name
                if is_long_listing:
                    self.request_type = "tool long listing"
                    self._action: MetadataFactory.Action = lambda: self.fetch_tool_long_listing(_tool_name)
                else:
                    self.request_type = "tool variant names"
                    self._action = lambda: self.fetch_tool_modules(_tool_name)
            else:
                self.request_type = "tools"
                self._action = self.fetch_tools
        elif is_latest_version:
            self.request_type = "latest version"
            self._action = lambda: Versions(self.fetch_latest_version(ext=""))
        elif modules_query is not None:
            version, arch = modules_query.version_str, modules_query.arch
            if is_long_listing:
                self.request_type = "long modules"
                self._action = lambda: self.fetch_long_modules(self._to_version(version, arch), arch)
            else:
                self.request_type = "modules"
                self._action = lambda: self.fetch_modules(self._to_version(version, arch), arch)
        elif architectures_ver is not None:
            ver_str: str = architectures_ver
            self.request_type = "architectures"
            self._action = lambda: self.fetch_arches(self._to_version(ver_str, None))
        elif archives_query:
            if len(archives_query) < 2:
                raise CliInputError("The '--archives' flag requires a 'QT_VERSION' and an 'ARCHITECTURE' parameter.")
            self.request_type = "archives for modules" if len(archives_query) > 2 else "archives for qt"
            version, arch, modules = archives_query[0], archives_query[1], archives_query[2:]
            self._action = lambda: self.fetch_archives(self._to_version(version, arch), arch, modules)
        elif src_doc_examples_query is not None:
            q: MetadataFactory.SrcDocExamplesQuery = src_doc_examples_query
            if q.is_modules_query:
                self.request_type = f"modules for {q.cmd_type}"
                self._action = lambda: self.fetch_modules_sde(q.cmd_type, q.version)
            else:
                self.request_type = f"archives for {q.cmd_type}"
                self._action = lambda: self.fetch_archives_sde(q.cmd_type, q.version)
        else:
            self.request_type = "versions"
            self._action = self.fetch_versions

    def getList(self) -> Metadata:
        return self._action()

    def fetch_arches(self, version: Version) -> List[str]:
        arches = []
        qt_ver_str = self._get_qt_version_str(version)
        for extension in self.archive_id.all_extensions(version):
            modules: Dict[str, Dict[str, str]] = {}
            folder = self.archive_id.to_folder(version, qt_ver_str, extension)
            try:
                modules = self._fetch_module_metadata(folder)
            except ArchiveDownloadError as e:
                if extension == "":
                    raise
                else:
                    self.logger.debug(e)
                    self.logger.debug(
                        f"Failed to retrieve arches list with extension `{extension}`. "
                        f"Please check that this extension exists for this version of Qt: "
                        f"if not, code changes will be necessary."
                    )
                    # It's ok to swallow this error: we will still print the other available architectures that aqt can
                    # install successfully. This is to prevent future errors such as those reported in #643

            for name in modules.keys():
                ver, arch = name.split(".")[-2:]
                if ver == qt_ver_str:
                    arches.append(arch)

        return arches

    def fetch_versions(self, extension: str = "") -> Versions:
        def filter_by(ver: Version, ext: str) -> bool:
            return (self.spec is None or ver in self.spec) and ext == extension

        versions_extensions = self.get_versions_extensions(
            self.fetch_http(self.archive_id.to_url(), False), self.archive_id.category
        )
        versions = sorted([ver for ver, ext in versions_extensions if ver is not None and filter_by(ver, ext)])
        grouped = cast(Iterable[Tuple[int, Iterable[Version]]], itertools.groupby(versions, lambda version: version.minor))
        return Versions(grouped)

    def fetch_latest_version(self, ext: str) -> Optional[Version]:
        return self.fetch_versions(ext).latest()

    def fetch_extensions(self) -> List[str]:
        html_doc = self.fetch_http(self.archive_id.to_extension_url(), False)
        return list(self.iterate_folders(html_doc, self.base_url))

    def fetch_tools(self) -> List[str]:
        html_doc = self.fetch_http(self.archive_id.to_url(), False)
        return list(self.iterate_folders(html_doc, self.base_url, filter_category="tools"))

    def fetch_tool_modules(self, tool_name: str) -> List[str]:
        tool_data = self._fetch_module_metadata(tool_name)
        return list(tool_data.keys())

    def fetch_tool_by_simple_spec(self, tool_name: str, simple_spec: SimpleSpec) -> Optional[Dict[str, str]]:
        # Get data for all the tool modules
        all_tools_data = self._fetch_module_metadata(tool_name)
        return self.choose_highest_version_in_spec(all_tools_data, simple_spec)

    def fetch_tool_long_listing(self, tool_name: str) -> ToolData:
        return ToolData(self._fetch_module_metadata(tool_name))

    @staticmethod
    def choose_highest_version_in_spec(
        all_tools_data: Dict[str, Dict[str, str]], simple_spec: SimpleSpec
    ) -> Optional[Dict[str, str]]:
        # Get versions of all modules. Fail if version cannot be determined.
        try:
            tools_versions = [
                (name, tool_data, Version.permissive(tool_data["Version"])) for name, tool_data in all_tools_data.items()
            ]
        except ValueError:
            return None

        # Remove items that don't conform to simple_spec
        tools_versions = [tool_item for tool_item in tools_versions if tool_item[2] in simple_spec]

        try:
            # Return the conforming item with the highest version.
            # If there are multiple items with the same version, the result will not be predictable.
            return max(tools_versions, key=operator.itemgetter(2))[1]
        except ValueError:
            # There were no tools that fit the simple_spec
            return None

    def _to_version(self, qt_ver: str, arch: Optional[str]) -> Version:
        """
        Turns a string in the form of `5.X.Y | latest` into a semantic version.
        If the string does not fit either of these forms, CliInputError will be raised.
        If qt_ver == latest, and no versions exist corresponding to the filters specified,
        then CliInputError will be raised.
        If qt_ver == latest, and an HTTP error occurs, requests.RequestException will be raised.

        :param qt_ver:  Either the literal string `latest`, or a semantic version
                        with each part separated with dots.
        """
        assert qt_ver
        if qt_ver == "latest":
            ext = QtRepoProperty.extension_for_arch(arch, True) if arch else ""
            latest_version = self.fetch_latest_version(ext)
            if not latest_version:
                msg = "There is no latest version of Qt with the criteria '{}'".format(self.describe_filters())
                raise CliInputError(msg)
            return latest_version
        try:
            version = Version(qt_ver)
        except ValueError as e:
            raise CliInputError(e) from e
        return version

    def fetch_http(self, rest_of_url: str, is_check_hash: bool = True) -> str:
        timeout = (Settings.connection_timeout, Settings.response_timeout)
        expected_hash = get_hash(rest_of_url, Settings.hash_algorithm, timeout) if is_check_hash else None
        base_urls = self.base_url, random.choice(Settings.fallbacks)

        err: BaseException = AssertionError("unraisable")

        for i, base_url in enumerate(base_urls):
            try:
                url = posixpath.join(base_url, rest_of_url)
                return getUrl(url=url, timeout=timeout, expected_hash=expected_hash)

            except (ArchiveDownloadError, ArchiveConnectionError) as e:
                err = e
                if i < len(base_urls) - 1:
                    getLogger("aqt.metadata").debug(
                        f"Connection to '{base_url}' failed. Retrying with fallback '{base_urls[i + 1]}'."
                    )
        raise err from err

    def iterate_folders(self, html_doc: str, html_url: str, *, filter_category: str = "") -> Generator[str, None, None]:
        def link_to_folder(link: bs4.element.Tag) -> str:
            raw_url: str = str(link.get("href", default=""))
            url: ParseResult = urlparse(raw_url)
            if url.scheme or url.netloc:
                return ""
            url_path: str = posixpath.normpath(url.path)
            if "/" in url_path or url_path == "." or url_path == "..":
                return ""
            return url_path

        try:
            soup: bs4.BeautifulSoup = bs4.BeautifulSoup(html_doc, "html.parser")
            for link in soup.find_all("a"):
                folder: str = link_to_folder(link)
                if not folder:
                    continue
                if folder.startswith(filter_category):
                    yield folder
                if filter_category == "tools" and folder == "sdktool":
                    yield folder
        except Exception as e:
            raise ArchiveConnectionError(
                f"Failed to retrieve the expected HTML page at {html_url}",
                suggested_action=[
                    "Check your network connection.",
                    f"Make sure that you can access {html_url} in your web browser.",
                ],
            ) from e

    def get_versions_extensions(self, html_doc: str, category: str) -> Iterator[Tuple[Optional[Version], str]]:
        def folder_to_version_extension(folder: str) -> Tuple[Optional[Version], str]:
            components = folder.split("_", maxsplit=2)
            ext = "" if len(components) < 3 else components[2]
            ver = "" if len(components) < 2 else components[1]
            return (
                get_semantic_version(qt_ver=ver, is_preview="preview" in ext),
                ext,
            )

        return map(
            folder_to_version_extension,
            self.iterate_folders(html_doc, self.base_url, filter_category=category),
        )

    @staticmethod
    def _has_nonempty_downloads(element: Element) -> bool:
        """Returns True if the element has a nonempty '<DownloadableArchives/>' tag"""
        downloads = element.find("DownloadableArchives")
        update_file = element.find("UpdateFile")
        if downloads is None or update_file is None:
            return False
        uncompressed_size = int(update_file.attrib["UncompressedSize"])
        return downloads.text is not None and uncompressed_size >= Settings.min_module_size

    def _get_qt_version_str(self, version: Version) -> str:
        """Returns a Qt version, without dots, that works in the Qt repo urls and Updates.xml files"""
        # NOTE: The url at `<base>/<host>/<target>/qt5_590/` does not exist; the real one is `qt5_59`
        patch = (
            ""
            if version.prerelease or self.archive_id.is_preview() or version in SimpleSpec("5.9.0")
            else str(version.patch)
        )
        return f"{version.major}{version.minor}{patch}"

    def _fetch_module_metadata(self, folder: str, predicate: Optional[Callable[[Element], bool]] = None):
        rest_of_url = posixpath.join(self.archive_id.to_url(), folder, "Updates.xml")
        xml = self.fetch_http(rest_of_url) if not Settings.ignore_hash else self.fetch_http(rest_of_url, False)
        return xml_to_modules(
            xml,
            predicate=predicate if predicate else MetadataFactory._has_nonempty_downloads,
        )

    def _fetch_extension_metadata(self, url: str, predicate: Optional[Callable[[Element], bool]] = None):
        rest_of_url = posixpath.join(url, "Updates.xml")
        xml = self.fetch_http(rest_of_url) if not Settings.ignore_hash else self.fetch_http(rest_of_url, False)
        return xml_to_modules(
            xml,
            predicate=predicate if predicate else MetadataFactory._has_nonempty_downloads,
        )

    def fetch_modules(self, version: Version, arch: str) -> List[str]:
        """Returns list of modules"""
        extension = QtRepoProperty.extension_for_arch(arch, version >= Version("6.0.0"))
        qt_ver_str = self._get_qt_version_str(version)
        # Example: re.compile(r"^(preview\.)?qt\.(qt5\.)?590\.(.+)$")
        pattern = re.compile(r"^(preview\.)?qt\.(qt" + str(version.major) + r"\.)?" + qt_ver_str + r"\.(.+)$")
        modules_meta = self._fetch_module_metadata(self.archive_id.to_folder(version, qt_ver_str, extension))

        def to_module_arch(name: str) -> Tuple[Optional[str], Optional[str]]:
            _match = pattern.match(name)
            if not _match:
                return None, None
            module_with_arch = _match.group(3)
            if "." not in module_with_arch:
                return module_with_arch, None
            module, arch = module_with_arch.rsplit(".", 1)
            if module.startswith("addons."):
                module = module[len("addons.") :]
            return module, arch

        modules: Set[str] = set()
        for name in modules_meta.keys():
            module, _arch = to_module_arch(name)
            if _arch == arch:
                modules.add(cast(str, module))

        ext_pattern = re.compile(r"^extensions\." + r"(?P<module>[^.]+)\." + qt_ver_str + r"\." + arch + r"$")
        for ext in QtRepoProperty.known_extensions(version):
            try:
                ext_meta = self._fetch_extension_metadata(self.archive_id.to_extension_folder(ext, qt_ver_str, arch))
                for key, value in ext_meta.items():
                    ext_match = ext_pattern.match(key)
                    if ext_match is not None:
                        module = ext_match.group("module")
                        if module is not None:
                            modules.add(ext)
            except (ChecksumDownloadFailure, ArchiveDownloadError):
                pass
        return sorted(modules)

    @staticmethod
    def require_text(element: Element, key: str) -> str:
        node = element.find(key)
        if node is None:
            raise ArchiveListError(f"Downloaded metadata does not match the expected structure. Missing key: {key}")
        return node.text or ""

    def fetch_long_modules(self, version: Version, arch: str) -> ModuleData:
        """Returns long listing of modules"""
        extension = QtRepoProperty.extension_for_arch(arch, version >= Version("6.0.0"))
        qt_ver_str = self._get_qt_version_str(version)
        # Example: re.compile(r"^(preview\.)?qt\.(qt5\.)?590(\.addons)?\.(?P<module>[^.]+)\.gcc_64$")
        #          qt.qt6.680.addons.qtwebsockets.win64_msvc2022_64
        #          qt.qt6.680.debug_info.win64_msvc2022_64
        pattern = re.compile(
            r"^(preview\.)?qt\.(qt"
            + str(version.major)
            + r"\.)?"
            + qt_ver_str
            + r"(\.addons)?\.(?P<module>[^.]+)\."
            + arch
            + r"$"
        )

        def matches_arch(element: Element) -> bool:
            return bool(pattern.match(MetadataFactory.require_text(element, "Name")))

        modules_meta = self._fetch_module_metadata(self.archive_id.to_folder(version, qt_ver_str, extension), matches_arch)
        m: Dict[str, Dict[str, str]] = {}
        for key, value in modules_meta.items():
            match = pattern.match(key)
            if match is not None:
                module = match.group("module")
                if module is not None:
                    m[module] = value

        # Examples: extensions.qtwebengine.680.debug_information
        #           extensions.qtwebengine.680.win64_msvc2022_64
        ext_pattern = re.compile(r"^extensions\." + r"(?P<module>[^.]+)\." + qt_ver_str + r"\." + arch + r"$")
        for ext in QtRepoProperty.known_extensions(version):
            try:
                ext_meta = self._fetch_extension_metadata(self.archive_id.to_extension_folder(ext, qt_ver_str, arch))
                for key, value in ext_meta.items():
                    ext_match = ext_pattern.match(key)
                    if ext_match is not None:
                        module = ext_match.group("module")
                        if module is not None:
                            m[module] = value
            except (ChecksumDownloadFailure, ArchiveDownloadError):
                pass
        return ModuleData(m)

    def fetch_modules_sde(self, cmd_type: str, version: Version) -> List[str]:
        """Returns list of modules for src/doc/examples"""
        assert cmd_type in ("doc", "examples") and self.archive_id.target in (
            "desktop",
            "qt",
        ), "Internal misuse of fetch_modules_sde"
        qt_ver_str = self._get_qt_version_str(version)
        modules_meta = self._fetch_module_metadata(self.archive_id.to_folder(version, qt_ver_str, "src_doc_examples"))
        # pattern: Match all names "qt.qt5.12345.doc.(\w+)
        pattern = re.compile(r"^qt\.(qt" + str(version.major) + r"\.)?" + qt_ver_str + r"\." + cmd_type + r"\.(.+)$")

        modules: List[str] = []
        for name in modules_meta:
            _match = pattern.match(name)
            if _match:
                modules.append(_match.group(2))
        return modules

    def fetch_archives_sde(self, cmd_type: str, version: Version) -> List[str]:
        """Returns list of archives for src/doc/examples"""
        assert cmd_type in ("src", "doc", "examples") and self.archive_id.target in (
            "desktop",
            "qt",
        ), "Internal misuse of fetch_archives_sde"
        return self.fetch_archives(version, cmd_type, [], is_sde=True)

    def fetch_archives(self, version: Version, arch: str, modules: List[str], is_sde: bool = False) -> List[str]:
        extension = "src_doc_examples" if is_sde else QtRepoProperty.extension_for_arch(arch, version >= Version("6.0.0"))
        qt_version_str = self._get_qt_version_str(version)
        nonempty = MetadataFactory._has_nonempty_downloads

        def all_modules(element: Element) -> bool:
            _module, _arch = MetadataFactory.require_text(element, "Name").split(".")[-2:]
            return _arch == arch and _module != qt_version_str and nonempty(element)

        def specify_modules(element: Element) -> bool:
            _module, _arch = MetadataFactory.require_text(element, "Name").split(".")[-2:]
            return _arch == arch and _module in modules and nonempty(element)

        def no_modules(element: Element) -> bool:
            name: Optional[str] = getattr(element.find("Name"), "text", None)
            return name is not None and name.endswith(f".{qt_version_str}.{arch}") and nonempty(element)

        predicate = no_modules if not modules else all_modules if "all" in modules else specify_modules
        try:
            mod_metadata = self._fetch_module_metadata(
                self.archive_id.to_folder(version, qt_version_str, extension), predicate=predicate
            )
        except (AttributeError, ValueError) as e:
            raise ArchiveListError(f"Downloaded metadata is corrupted. {e}") from e

        # Did we find all requested modules?
        if modules and "all" not in modules:
            requested_set = set(modules)
            actual_set = set([_name.split(".")[-2] for _name in mod_metadata.keys()])
            not_found = sorted(requested_set.difference(actual_set))
            if not_found:
                raise CliInputError(
                    f"The requested modules were not located: {not_found}", suggested_action=suggested_follow_up(self)
                )

        csv_lists = [mod["DownloadableArchives"] for mod in mod_metadata.values()]
        return sorted(set([arc.split("-")[0] for csv in csv_lists for arc in csv.split(", ")]))

    def describe_filters(self) -> str:
        if self.spec is None:
            return str(self.archive_id)
        return "{} with spec {}".format(self.archive_id, self.spec)

    def fetch_default_desktop_arch(self, version: Version, is_msvc: bool = False) -> str:
        assert self.archive_id.target == "desktop", "This function is meant to fetch desktop architectures"
        if self.archive_id.host == "linux":
            if version >= Version("6.7.0"):
                return "linux_gcc_64"
            else:
                return "gcc_64"
        elif self.archive_id.host == "linux_arm64":
            return "linux_gcc_arm64"
        elif self.archive_id.host == "mac":
            return "clang_64"
        elif self.archive_id.host == "windows" and is_msvc:
            if version >= Version("6.8.0"):
                return "win64_msvc2022_64"
            else:
                return "win64_msvc2019_64"
        arches = [arch for arch in self.fetch_arches(version) if QtRepoProperty.MINGW_ARCH_PATTERN.match(arch)]
        selected_arch = QtRepoProperty.select_default_mingw(arches, is_dir=False)
        if not selected_arch:
            raise EmptyMetadata("No default desktop architecture available")
        return selected_arch


def suggested_follow_up(meta: MetadataFactory) -> List[str]:
    """Makes an informed guess at what the user got wrong, in the event of an error."""
    msg = []
    list_cmd = "list-tool" if meta.archive_id.is_tools() else "list-qt"
    base_cmd = "aqt {0} {1.host} {1.target}".format(list_cmd, meta.archive_id)
    versions_msg = f"Please use '{base_cmd}' to show versions of Qt available."
    arches_msg = f"Please use '{base_cmd} --arch <QT_VERSION>' to show architectures available."

    if meta.archive_id.is_tools() and meta.request_type == "tool variant names":
        msg.append(f"Please use '{base_cmd}' to check what tools are available.")
    elif meta.spec is not None:
        msg.append(
            f"Please use '{base_cmd}' to check that versions of {meta.archive_id.category} "
            f"exist within the spec '{meta.spec}'."
        )
    elif meta.request_type in ("architectures", "modules", "extensions"):
        msg.append(f"Please use '{base_cmd}' to show versions of Qt available.")
        if meta.request_type == "modules":
            msg.append(f"Please use '{base_cmd} --arch <QT_VERSION>' to list valid architectures.")
    elif meta.request_type == "archives for modules":
        msg.extend([versions_msg, arches_msg, f"Please use '{base_cmd} --modules <QT_VERSION>' to show modules available."])
    elif meta.request_type == "archives for qt":
        msg.extend([versions_msg, arches_msg])

    return msg


def show_list(meta: MetadataFactory):
    try:
        output = meta.getList()
        if not output:
            raise EmptyMetadata(
                f"No {meta.request_type} available for this request.", suggested_action=suggested_follow_up(meta)
            )
        if isinstance(output, Versions):
            print(format(output))
        elif isinstance(output, TableMetadata):
            width: int = shutil.get_terminal_size((0, 40)).columns
            if width == 0:  # notty ?
                print(format(output, "{:0t}"))
            elif width < 95:  # narrow terminal
                print(format(output, "{:T}"))
            else:
                print("{0:{1}t}".format(output, width))
        elif meta.archive_id.is_tools():
            print(*output, sep="\n")
        else:
            print(*output, sep=" ")
    except (ArchiveDownloadError, ArchiveConnectionError) as e:
        e.append_suggested_follow_up(suggested_follow_up(meta))
        raise e from e<|MERGE_RESOLUTION|>--- conflicted
+++ resolved
@@ -196,15 +196,11 @@
         if not (2 <= len(parts) <= 3):
             return None
 
-<<<<<<< HEAD
-        version_parts = [int(p) for p in parts]
-=======
         try:
             version_parts = [int(p) for p in parts]
         except ValueError:
             return None
 
->>>>>>> fdfc73ef
         major, minor = version_parts[:2]
         patch = version_parts[2] if len(version_parts) > 2 else 0
 
@@ -253,11 +249,7 @@
         "mac": ["android", "desktop", "ios"],
         "linux": ["android", "desktop"],
         "linux_arm64": ["desktop"],
-<<<<<<< HEAD
         "all_os": ["qt", "wasm"],
-=======
-        "all_os": ["wasm", "qt"],
->>>>>>> fdfc73ef
     }
     EXTENSIONS_REQUIRED_ANDROID_QT6 = {"x86_64", "x86", "armv7", "arm64_v8a"}
     ALL_EXTENSIONS = {
