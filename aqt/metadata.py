--- conflicted
+++ resolved
@@ -705,20 +705,6 @@
         msg.append(f"Please use '{base_cmd}' to show versions of Qt available.")
 
     return msg
-<<<<<<< HEAD
-
-
-def show_list(meta: MetadataFactory) -> int:
-    logger = getLogger("aqt.list")
-
-    def show_suggestion(printer):
-        suggestions = suggested_follow_up(meta)
-        if suggestions:
-            printer("=" * 30 + "Suggested follow-up:" + "=" * 30)
-            for suggestion in suggestions:
-                printer("* " + suggestion)
-
-=======
 
 
 def format_suggested_follow_up(suggestions: Iterable[str]) -> str:
@@ -731,18 +717,13 @@
 
 def show_list(meta: MetadataFactory) -> int:
     logger = getLogger("aqt.metadata")
->>>>>>> 766bc541
     try:
         output = meta.getList()
         if not output:
             logger.info("No {} available for this request.".format(meta.request_type))
-<<<<<<< HEAD
-            show_suggestion(logger.info)
-=======
             suggestions = suggested_follow_up(meta)
             if suggestions:
                 logger.info(format_suggested_follow_up(suggestions))
->>>>>>> 766bc541
             return 1
         if isinstance(output, Versions):
             print(format(output))
@@ -764,11 +745,7 @@
         return 1
     except (ArchiveConnectionError, ArchiveDownloadError) as e:
         logger.error("{}".format(e))
-<<<<<<< HEAD
-        show_suggestion(logger.error)
-=======
         suggestions = suggested_follow_up(meta)
         if suggestions:
             logger.error(format_suggested_follow_up(suggestions))
->>>>>>> 766bc541
         return 1